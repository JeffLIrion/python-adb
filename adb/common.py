--- conflicted
+++ resolved
@@ -298,18 +298,12 @@
 
         Host may be an IP address or a host name.
         """
-<<<<<<< HEAD
         # if necessary, convert serial to a unicode string
         if isinstance(serial, (bytes, bytearray)):
             serial = serial.decode('utf-8')
 
         if ':' in serial:
-            host, port = serial.split(':')
-=======
-
-        if b':' in serial:
-            (self.host, self.port) = serial.split(b':')
->>>>>>> 5d2db7aa
+            self.host, self.port = serial.split(':')
         else:
             self.host = serial
             self.port = 5555
